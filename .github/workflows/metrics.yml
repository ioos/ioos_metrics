name: Collect quarterly metrics

on:
  pull_request:
  push:
     branches:
       - main
     paths:
       - '.github/workflows/metrics.yml'
       - 'btn_metrics.py'
  schedule:
    - cron: "0 12 5 * *"

  workflow_dispatch:

jobs:
  scheduled:
    runs-on: ubuntu-20.04

    steps:
      - name: Checkout repo
        uses: actions/checkout@v4

      - name: Setup Micromamba
        uses: mamba-org/setup-micromamba@v2
        with:
          init-shell: bash
          environment-file: environment.yml

      - name: echo secrets into a file
        shell: bash -l {0}
        env:
          CDMO_KEY : ${{ secrets.CDMO_KEY }}
          CDMO_NAME : ${{ secrets.CDMO_NAME }}
        run: |
          echo "CDMO_NAME = \"${CDMO_NAME}\"" > config.py
          echo "CDMO_KEY = \"${CDMO_KEY}\"" >> config.py


      - name: Collect quarterly GTS and BTN metrics
        shell: bash -l {0}
        run: >
          python btn_metrics.py
<<<<<<< HEAD
          && python gts_regional_metrics.py
=======
          && python gts_atn_metrics.py
>>>>>>> a6aa9a30

      - name: Get current date
        run: echo "NOW=$(date -u)" >> ${GITHUB_ENV}

      - name: Create Pull Request
        if: github.ref == 'refs/heads/main'
        id: cpr
        uses: peter-evans/create-pull-request@v7
        with:
          token: ${{ secrets.GITHUB_TOKEN }}
          commit-message: "Latest data: ${{ env.NOW }}"
          branch: update-webpage
          delete-branch: true
          title: "[metrics-ci] webpage auto-update"
          body: |
            Metrics Webpage auto-udpate.
          labels: |
            Bot
          assignees: |
            MathewBiddle
          reviewers: |
            MathewBiddle

      - name: Check outputs
        if: ${{ steps.cpr.outputs.pull-request-number }}
        run: |
          echo "Pull Request Number - ${{ steps.cpr.outputs.pull-request-number }}"
          echo "Pull Request URL - ${{ steps.cpr.outputs.pull-request-url }}"<|MERGE_RESOLUTION|>--- conflicted
+++ resolved
@@ -41,11 +41,6 @@
         shell: bash -l {0}
         run: >
           python btn_metrics.py
-<<<<<<< HEAD
-          && python gts_regional_metrics.py
-=======
-          && python gts_atn_metrics.py
->>>>>>> a6aa9a30
 
       - name: Get current date
         run: echo "NOW=$(date -u)" >> ${GITHUB_ENV}
